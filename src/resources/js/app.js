/* laminar.js
 * frontend application for Laminar Continuous Integration
 * https://laminar.ohwg.net
 */

<<<<<<< HEAD
// usage: {{ file.size | prettyBytes }}
// source: https://gist.github.com/james2doyle/4aba55c22f084800c199
Vue.filter('prettyBytes', function (num) {
  // jacked from: https://github.com/sindresorhus/pretty-bytes
  if (typeof num !== 'number' || isNaN(num)) {
    throw new TypeError('Expected a number');
  }

  var exponent;
  var unit;
  var neg = num < 0;
  var units = ['B', 'kB', 'MB', 'GB', 'TB', 'PB', 'EB', 'ZB', 'YB'];

  if (neg) {
    num = -num;
  }

  if (num < 1) {
    return (neg ? '-' : '') + num + ' B';
  }

  exponent = Math.min(Math.floor(Math.log(num) / Math.log(1000)), units.length - 1);
  num = (num / Math.pow(1000, exponent)).toFixed(2) * 1;
  unit = units[exponent];

  return (neg ? '-' : '') + num + ' ' + unit;
});

=======
String.prototype.hashCode = function() {
  for(var r=0, i=0; i<this.length; i++)
    r=(r<<5)-r+this.charCodeAt(i),r&=r;
  return r;
};

Vue.filter('iecFileSize', function(bytes) {
  var exp = Math.floor(Math.log(bytes) / Math.log(1024));
  return (bytes / Math.pow(1024, exp)).toFixed(1) + ' ' +
    ['B', 'KiB', 'MiB', 'GiB', 'TiB'][exp];
});

const timeScale = function(max){
  return max > 3600
  ? { scale:function(v){return Math.round(v/360)/10}, label:'Hours' }
  : max > 60
  ? { scale:function(v){return Math.round(v/60)/10}, label:'Minutes' }
  : { scale:function(v){return v;}, label:'Seconds' };
}
>>>>>>> b4df6f5c

const wsp = function(path) {
  return new WebSocket((location.protocol === 'https:'?'wss://':'ws://')
                          + location.host + path);
}
const WebsocketHandler = function() {
  function setupWebsocket(path, next) {
    var ws = wsp(path);
    ws.onmessage = function(msg) {
      msg = JSON.parse(msg.data);
      // "status" is the first message the websocket always delivers.
      // Use this to confirm the navigation. The component is not
      // created until next() is called, so creating a reference
      // for other message types must be deferred. There are some extra
      // subtle checks here. If this websocket already has a component,
      // then this is not the first time the status message has been
      // received. If the frontend requests an update, the status message
      // should not be handled here, but treated the same as any other
      // message. An exception is if the connection has been lost - in
      // that case we should treat this as a "first-time" status message.
      // this.comp.ws is used as a proxy for this.
      if (msg.type === 'status' && (!this.comp || !this.comp.ws)) {
        next(comp => {
          // Set up bidirectional reference
          // 1. needed to reference the component for other msg types
          this.comp = comp;
          // 2. needed to close the ws on navigation away
          comp.ws = this;
          // Update html and nav titles
          document.title = comp.$root.title = msg.title;
          // Calculate clock offset (used by ProgressUpdater)
          comp.$root.clockSkew = msg.time - Math.floor((new Date()).getTime()/1000);
          comp.$root.connected = true;
          // Component-specific callback handler
          comp[msg.type](msg.data);
        });
      } else {
        // at this point, the component must be defined
        if (!this.comp)
          return console.error("Page component was undefined");
        else {
          this.comp.$root.showNotify(msg.type, msg.data);
          if(typeof this.comp[msg.type] === 'function')
            this.comp[msg.type](msg.data);
        }
      }
    };
    ws.onclose = function(ev) {
      // if this.comp isn't set, this connection has never been used
      // and a re-connection isn't meaningful
      if(!ev.wasClean && 'comp' in this) {
        this.comp.$root.connected = false;
        // remove the reference to the websocket from the component.
        // This not only cleans up an unneeded reference but ensures a
        // status message on reconnection is treated as "first-time"
        delete this.comp.ws;
        this.reconnectTimeout = setTimeout(()=>{
          var newWs = setupWebsocket(path, (fn) => { fn(this.comp); });
          // the next() callback won't happen if the server is still
          // unreachable. Save the reference to the last component
          // here so we can recover if/when it does return. This means
          // passing this.comp in the next() callback above is redundant
          // but necessary to keep the same implementation.
          newWs.comp = this.comp;
        }, 2000);
      }
    }
    return ws;
  };
  return {
    beforeRouteEnter(to, from, next) {
      setupWebsocket(to.path, (fn) => { next(fn); });
    },
    beforeRouteUpdate(to, from, next) {
      this.ws.close();
      clearTimeout(this.ws.reconnectTimeout);
      setupWebsocket(to.path, (fn) => { fn(this); next(); });
    },
    beforeRouteLeave(to, from, next) {
      this.ws.close();
      clearTimeout(this.ws.reconnectTimeout);
      next();
    }
  };
}();

const Utils = {
  methods: {
    runIcon(result) {
      var marker = '⚙';
      var classname = result;
      if (result === 'success')
         marker = '✔';
      else if (result === 'failed' || result === 'aborted')
         marker = '✘';
      else
         classname = 'spin';
      return '<span title="' + result + '" class="status ' + classname + '">' + marker + '&#xfe0e;</span>';
    },
    formatDate: function(unix) {
      // TODO: reimplement when toLocaleDateString() accepts formatting options on most browsers
      var d = new Date(1000 * unix);
      var m = d.getMinutes();
      if (m < 10) m = '0' + m;
      return d.getHours() + ':' + m + ' on ' + ['Sun', 'Mon', 'Tue', 'Wed', 'Thu', 'Fri', 'Sat'][d.getDay()] + ' ' +
        d.getDate() + '. ' + ['Jan', 'Feb', 'Mar', 'Apr', 'May', 'Jun',
          'Jul', 'Aug', 'Sep', 'Oct', 'Nov', 'Dec'
        ][d.getMonth()] + ' ' +
        d.getFullYear();
    },
    formatDuration: function(start, end) {
      if(!end)
        end = Math.floor(Date.now()/1000) + this.$root.clockSkew;
      if(end - start > 3600)
        return Math.floor((end-start)/3600) + ' hours, ' + Math.floor(((end-start)%3600)/60) + ' minutes';
      else if(end - start > 60)
        return Math.floor((end-start)/60) + ' minutes, ' + ((end-start)%60) + ' seconds';
      else
        return (end-start) + ' seconds';
    }
  }
};

const ProgressUpdater = {
  data() { return { jobsRunning: [] }; },
  methods: {
    updateProgress(o) {
      if (o.etc) {
        var p = (Math.floor(Date.now()/1000) + this.$root.clockSkew - o.started) / (o.etc - o.started);
        if (p > 1.2) {
          o.overtime = true;
        } else if (p >= 1) {
          o.progress = 99;
        } else {
          o.progress = 100 * p;
        }
      }
    }
  },
  beforeDestroy() {
    clearInterval(this.updateTimer);
  },
  watch: {
    jobsRunning(val) {
      // this function handles several cases:
      // - the route has changed to a different run of the same job
      // - the current job has ended
      // - the current job has started (practically hard to reach)
      clearInterval(this.updateTimer);
      if (val.length) {
        // TODO: first, a non-animated progress update
        this.updateTimer = setInterval(() => {
          this.jobsRunning.forEach(this.updateProgress);
          this.$forceUpdate();
        }, 1000);
      }
    }
  }
};

const Home = function() {
  var state = {
    jobsQueued: [],
    jobsRecent: [],
    resultChanged: []
  };

  var chtUtilization, chtBuildsPerDay, chtBuildsPerJob, chtTimePerJob;

  var updateUtilization = function(busy) {
    chtUtilization.data.datasets[0].data[0] += busy ? 1 : -1;
    chtUtilization.data.datasets[0].data[1] -= busy ? 1 : -1;
    chtUtilization.update();
  }

  return {
    template: '#home',
    mixins: [WebsocketHandler, Utils, ProgressUpdater],
    data: function() {
      return state;
    },
    methods: {
      status: function(msg) {
        state.jobsQueued = msg.queued;
        state.jobsRunning = msg.running;
        state.jobsRecent = msg.recent;
        state.resultChanged = msg.resultChanged;
        this.$forceUpdate();

        // setup charts
        chtUtilization = new Chart(document.getElementById("chartUtil"), {
          type: 'pie',
          data: {
            labels: ["Busy", "Idle"],
            datasets: [{
              data: [ msg.executorsBusy, msg.executorsTotal - msg.executorsBusy ],
              backgroundColor: ["darkgoldenrod", "forestgreen"]
            }]
          }
        });
        var buildsPerDayDates = function(){
          res = [];
          var now = new Date();
          for (var i = 6; i >= 0; --i) {
            var then = new Date(now.getTime() - i * 86400000);
            res.push({
              short: ["Sun", "Mon", "Tue", "Wed", "Thu", "Fri", "Sat"][then.getDay()],
              long: then.toLocaleDateString()}
            );
          }
          return res;
        }();
        chtBuildsPerDay = new Chart(document.getElementById("chartBpd"), {
          type: 'line',
          data: {
            labels: buildsPerDayDates.map((e)=>{ return e.short; }),
            datasets: [{
              label: 'Successful Builds',
              backgroundColor: "rgba(34,139,34,0.65)", //forestgreen at 0.65
              borderColor: "forestgreen",
              data: msg.buildsPerDay.map((e)=>{ return e.success || 0; })
            }, {
              label: 'Failed Builds',
              backgroundColor: "rgba(178,34,34,0.65)", //firebrick at 0.65
              borderColor: "firebrick",
              data: msg.buildsPerDay.map((e)=>{ return e.failed || 0; })
            }]
          },
          options:{
            tooltips:{callbacks:{title: function(tip, data) {
              return buildsPerDayDates[tip[0].index].long;
            }}},
            scales:{yAxes:[{ticks:{userCallback: (label, index, labels)=>{
              if(Number.isInteger(label))
                return label;
            }}}]}
          }
        });
        chtBuildsPerJob = new Chart(document.getElementById("chartBpj"), {
          type: 'horizontalBar',
          data: {
            labels: Object.keys(msg.buildsPerJob),
            datasets: [{
              label: 'Runs in last 24 hours',
              backgroundColor: "steelblue",
              data: Object.keys(msg.buildsPerJob).map((e)=>{ return msg.buildsPerJob[e]; })
            }]
          },
          options:{
            scales:{xAxes:[{ticks:{userCallback: (label, index, labels)=>{
              if(Number.isInteger(label))
                return label;
            }}}]}
          }
        });
        var tpjScale = timeScale(Math.max(Object.values(msg.timePerJob)));
        chtTimePerJob = new Chart(document.getElementById("chartTpj"), {
          type: 'horizontalBar',
          data: {
            labels: Object.keys(msg.timePerJob),
            datasets: [{
              label: 'Mean run time this week',
              backgroundColor: "steelblue",
              data: Object.keys(msg.timePerJob).map((e)=>{ return msg.timePerJob[e]; })
            }]
          },
          options:{
            scales:{xAxes:[{
              ticks:{userCallback: tpjScale.scale},
              scaleLabel: {
                display: true,
                labelString: tpjScale.label
              }
            }]},
            tooltips:{callbacks:{label:(tip, data)=>{
              return data.datasets[tip.datasetIndex].label + ': ' + tip.xLabel + ' ' + tpjScale.label.toLowerCase();
            }}}
          }
        });
        var chtResultChanges = new Chart(document.getElementById("chartResultChanges"), {
          type: 'horizontalBar',
          data: {
            labels: msg.resultChanged.map((e)=>{ return e.name; }),
            datasets: [{
              //label: '% Passed',
              backgroundColor: msg.resultChanged.map((e)=>{return e.lastFailure > e.lastSuccess ? 'firebrick' : 'forestgreen';}),
              data: msg.resultChanged.map((e)=>{ return e.lastSuccess - e.lastFailure; }),
              itemid: msg.resultChanged.map((e)=> { return 'rcd_' + e.name; })
            }]
          },
          options:{
            scales:{
              xAxes:[{ticks:{display: false}}],
              yAxes:[{ticks:{display: false}}]
            },
            tooltips:{
              enabled:false
            }
          }
        });
        var chtPassRates = new Chart(document.getElementById("chartPassRates"), {
          type: 'horizontalBar',
          data: {
            labels: msg.lowPassRates.map((e)=>{ return e.name }),
            datasets: [{
              stack: 'passrate',
              label: '% Passed',
              backgroundColor: "forestgreen",
              data: msg.lowPassRates.map((e)=>{ return e.passRate*100; })
            },{
              stack:'passrate',
              label: '% Failed',
              backgroundColor: "firebrick",
              data: msg.lowPassRates.map((e)=>{ return (1-e.passRate)*100; })
            }],
          },
          options:{
            scales:{xAxes:[{ticks:{callback:(val,idx,values)=>{
              return val + '%';
            }}}]},
            tooltips:{
              enabled:false
            }
          }
        });
        var btcScale = timeScale(Math.max(msg.buildTimeChanges.map((e)=>{return Math.max(e.durations)})));
        var chtBuildTimeChanges = new Chart(document.getElementById("chartBuildTimeChanges"), {
          type: 'line',
          data: {
            labels: [...Array(10).keys()],
            datasets: msg.buildTimeChanges.map((e)=>{return {
              label: e.name,
              data: e.durations,
              borderColor: 'hsl('+(e.name.hashCode() % 360)+', 61%, 34%)',
              backgroundColor: 'transparent'
            }})
          },
          options:{
            legend:{display:true},
            scales:{
              xAxes:[{ticks:{display: false}}],
              yAxes:[{
                ticks:{userCallback: btcScale.scale},
                scaleLabel: {
                  display: true,
                  labelString: btcScale.label
                }
              }]
            },
            tooltips:{
              enabled:false
            }
          }
        });
        var chtBuildTimeDist = new Chart(document.getElementById("chartBuildTimeDist"), {
          type: 'line',
          data: {
            labels: ['<30s','30s-1m','1m-5m','5m-10m','10m-20m','20m-40m','40m-60m','>60m'],
            datasets: [{
              label: 'Number jobs with average build time in range',
              data: msg.buildTimeDist,
              backgroundColor: "steelblue",
            }]
          }
        });
      },
      job_queued: function(data) {
        state.jobsQueued.splice(0, 0, data);
        this.$forceUpdate();
      },
      job_started: function(data) {
        state.jobsQueued.splice(state.jobsQueued.length - data.queueIndex - 1, 1);
        state.jobsRunning.splice(0, 0, data);
        this.$forceUpdate();
        updateUtilization(true);
      },
      job_completed: function(data) {
        if (data.result === "success")
          chtBuildsPerDay.data.datasets[0].data[6]++;
        else
          chtBuildsPerDay.data.datasets[1].data[6]++;
        chtBuildsPerDay.update();

        for (var i = 0; i < state.jobsRunning.length; ++i) {
          var job = state.jobsRunning[i];
          if (job.name == data.name && job.number == data.number) {
            state.jobsRunning.splice(i, 1);
            state.jobsRecent.splice(0, 0, data);
            this.$forceUpdate();
            break;
          }
        }
        updateUtilization(false);
        for (var j = 0; j < chtBuildsPerJob.data.datasets[0].data.length; ++j) {
          if (chtBuildsPerJob.data.labels[j] == job.name) {
            chtBuildsPerJob.data.datasets[0].data[j]++;
            chtBuildsPerJob.update();
            break;
          }
        }
      }
    }
  };
}();

const Jobs = function() {
  var state = {
    jobs: [],
    search: '',
    tags: [],
    tag: null
  };
  return {
    template: '#jobs',
    mixins: [WebsocketHandler, Utils, ProgressUpdater],
    data: function() { return state; },
    methods: {
      status: function(msg) {
        state.jobs = msg.jobs;
        state.jobsRunning = msg.running;
        // mix running and completed jobs
        for (var i in msg.running) {
          var idx = state.jobs.findIndex(job => job.name === msg.running[i].name);
          if (idx > -1)
            state.jobs[idx] = msg.running[i];
          else {
            // special case: first run of a job.
            state.jobs.unshift(msg.running[i]);
            state.jobs.sort(function(a, b){return a.name < b.name ? -1 : a.name > b.name ? 1 : 0;});
          }
        }
        var tags = {};
        for (var i in state.jobs) {
          for (var j in state.jobs[i].tags) {
            tags[state.jobs[i].tags[j]] = true;
          }
        }
        state.tags = Object.keys(tags);
      },
      job_started: function(data) {
        var updAt = null;
        // jobsRunning must be maintained for ProgressUpdater
        for (var i in state.jobsRunning) {
          if (state.jobsRunning[i].name === data.name) {
            updAt = i;
            break;
          }
        }
        if (updAt === null) {
          state.jobsRunning.unshift(data);
        } else {
          state.jobsRunning[updAt] = data;
        }
        updAt = null;
        for (var i in state.jobs) {
          if (state.jobs[i].name === data.name) {
            updAt = i;
            break;
          }
        }
        if (updAt === null) {
          // first execution of new job. TODO insert without resort
          state.jobs.unshift(data);
          state.jobs.sort(function(a, b){return a.name < b.name ? -1 : a.name > b.name ? 1 : 0;});
        } else {
          state.jobs[updAt] = data;
        }
        this.$forceUpdate();
      },
      job_completed: function(data) {
        for (var i in state.jobs) {
          if (state.jobs[i].name === data.name) {
            state.jobs[i] = data;
            // forceUpdate in second loop
            break;
          }
        }
        for (var i in state.jobsRunning) {
          if (state.jobsRunning[i].name === data.name) {
            state.jobsRunning.splice(i, 1);
            this.$forceUpdate();
            break;
          }
        }
      },
      filteredJobs: function() {
        var ret = state.jobs;
        var tag = state.tag;
        if (tag) {
          ret = ret.filter(function(job) {
            return job.tags.indexOf(tag) >= 0;
          });
        }
        var search = this.search;
        if (search) {
          ret = ret.filter(function(job) {
            return job.name.indexOf(search) > -1;
          });
        }
        return ret;
      },
    }
  };
}();

var Job = function() {
  var state = {
    jobsRunning: [],
    jobsRecent: [],
    lastSuccess: null,
    lastFailed: null,
    nQueued: 0,
    pages: 0,
    sort: {}
  };
  var chtBt = null;
  return Vue.extend({
    template: '#job',
    mixins: [WebsocketHandler, Utils, ProgressUpdater],
    data: function() {
      return state;
    },
    methods: {
      status: function(msg) {
        state.jobsRunning = msg.running;
        state.jobsRecent = msg.recent;
        state.lastSuccess = msg.lastSuccess;
        state.lastFailed = msg.lastFailed;
        state.nQueued = msg.nQueued;
        state.pages = msg.pages;
        state.sort = msg.sort;

        // "status" comes again if we change page/sorting. Delete the
        // old chart and recreate it to prevent flickering of old data
        if(chtBt)
          chtBt.destroy();
        var btScale = timeScale(Math.max(msg.recent.map(v=>{v.completed-v.started})));
        chtBt = new Chart(document.getElementById("chartBt"), {
          type: 'bar',
          data: {
            labels: msg.recent.map(function(e) {
              return '#' + e.number;
            }).reverse(),
            datasets: [{
              label: 'Average',
              type: 'line',
              data: [{x:0,y:msg.averageRuntime},{x:1,y:msg.averageRuntime}],
              borderColor: 'steelblue',
              backgroundColor: 'transparent',
              xAxisID: 'avg',
              pointRadius: 0,
              pointHitRadius: 0,
              pointHoverRadius: 0,
            },{
              label: 'Build time',
              backgroundColor: (new Array(msg.recent.length)).fill('darkseagreen'),
              borderColor: (new Array(msg.recent.length)).fill('forestgreen'),
              data: msg.recent.map(function(e) {
                return e.completed - e.started;
              }).reverse()
            }]
          },
          options: {
            scales:{
              xAxes:[{},{
                id: 'avg',
                type: 'linear',
                ticks: {
                  display: false
                },
                gridLines: {
                  display: false,
                  drawBorder: false
                }
              }],
              yAxes:[{
                ticks:{userCallback: btScale.scale},
                scaleLabel:{display: true, labelString: btScale.label}
              }]
            },
            tooltips:{callbacks:{label:(tip, data)=>{
              return data.datasets[tip.datasetIndex].label + ': ' + tip.yLabel + ' ' + btScale.label.toLowerCase();
            }}}
          }
        });

        for (var i = 0, n = msg.recent.length; i < n; ++i) {
          if (msg.recent[i].result != "success") {
            chtBt.data.datasets[0].backgroundColor[n - i - 1] = "darksalmon";
            chtBt.data.datasets[0].borderColor[n - i - 1] = "crimson";
          }
        }
        chtBt.update();
      },
      job_queued: function() {
        state.nQueued++;
      },
      job_started: function(data) {
        state.nQueued--;
        state.jobsRunning.splice(0, 0, data);
        this.$forceUpdate();
      },
      job_completed: function(data) {
        for (var i = 0; i < state.jobsRunning.length; ++i) {
          var job = state.jobsRunning[i];
          if (job.number === data.number) {
            state.jobsRunning.splice(i, 1);
            state.jobsRecent.splice(0, 0, data);
            this.$forceUpdate();
            // TODO: update the chart
            break;
          }
        }
      },
      page_next: function() {
        state.sort.page++;
        this.ws.send(JSON.stringify(state.sort));
      },
      page_prev: function() {
        state.sort.page--;
        this.ws.send(JSON.stringify(state.sort));
      },
      do_sort: function(field) {
        if(state.sort.field == field) {
          state.sort.order = state.sort.order == 'asc' ? 'dsc' : 'asc';
        } else {
          state.sort.order = 'dsc';
          state.sort.field = field;
        }
        this.ws.send(JSON.stringify(state.sort));
      }
    }
  });
}();

const Run = function() {
  var state = {
    job: { artifacts: [], upstream: {} },
    latestNum: null,
    log: '',
    autoscroll: false
  };
  var firstLog = false;
  var logHandler = function(vm, d) {
    state.log += ansi_up.ansi_to_html(d.replace(/</g,'&lt;').replace(/>/g,'&gt;').replace(/\033\[\{([^:]+):(\d+)\033\\/g, (m,$1,$2)=>{return '<a href="/jobs/'+$1+'" onclick="return vroute(this);">'+$1+'</a>:<a href="/jobs/'+$1+'/'+$2+'" onclick="return vroute(this);">#'+$2+'</a>';}));
    vm.$forceUpdate();
    if (!firstLog) {
      firstLog = true;
    } else if (state.autoscroll) {
      window.scrollTo(0, document.body.scrollHeight);
    }
  };

  return {
    template: '#run',
    mixins: [WebsocketHandler, Utils, ProgressUpdater],
    data: function() {
      return state;
    },
    methods: {
      status: function(data) {
        state.jobsRunning = [];
        state.job = data;
        state.latestNum = data.latestNum;
        state.jobsRunning = [data];
      },
      job_started: function(data) {
        state.latestNum++;
        this.$forceUpdate();
      },
      job_completed: function(data) {
        state.job = Object.assign(state.job, data);
        state.jobsRunning = [];
        this.$forceUpdate();
      },
      runComplete: function(run) {
        return !!run && (run.result === 'aborted' || run.result === 'failed' || run.result === 'success');
      },
    },
    beforeRouteEnter(to, from, next) {
      next(vm => {
        state.log = '';
        vm.logws = wsp(to.path + '/log');
        vm.logws.onmessage = function(msg) {
          logHandler(vm, msg.data);
        }
      });
    },
    beforeRouteUpdate(to, from, next) {
      var vm = this;
      vm.logws.close();
      state.log = '';
      vm.logws = wsp(to.path + '/log');
      vm.logws.onmessage = function(msg) {
        logHandler(vm, msg.data);
      }
      next();
    },
    beforeRouteLeave(to, from, next) {
      this.logws.close();
      next();
    }
  };
}();

// For all charts, set miniumum Y to 0
Chart.scaleService.updateScaleDefaults('linear', {
    ticks: { suggestedMin: 0 }
});
// Don't display legend by default
Chart.defaults.global.legend.display = false;
// Plugin to move a DOM item on top of a chart element
Chart.plugins.register({
  afterDatasetsDraw: (chart) => {
    chart.data.datasets.forEach((dataset, i) => {
      var meta = chart.getDatasetMeta(i);
      if(dataset.itemid)
        meta.data.forEach((e,j) => {
          var pos = e.getCenterPoint();
          var node = document.getElementById(dataset.itemid[j]);
          node.style.top = (pos.y - node.clientHeight/2) + 'px';
        });
    });
  }
});

new Vue({
  el: '#app',
  data: {
    title: '', // populated by status ws message
    clockSkew: 0,
    connected: false,
    notify: 'localStorage' in window && localStorage.getItem('showNotifications') == 1
  },
  computed: {
    supportsNotifications() {
      return 'Notification' in window && Notification.permission !== 'denied';
    }
  },
  methods: {
    toggleNotifications(en) {
      if(Notification.permission !== 'granted')
        Notification.requestPermission(p => this.notify = (p === 'granted'))
      else
        this.notify = en;
    },
    showNotify(msg, data) {
      if(this.notify && msg === 'job_completed')
        new Notification('Job ' + data.result, {
          body: data.name + ' ' + '#' + data.number + ': ' + data.result
        });
    }
  },
  watch: {
    notify(e) { localStorage.setItem('showNotifications', e ? 1 : 0); }
  },
  router: new VueRouter({
    mode: 'history',
    routes: [
      { path: '/',                   component: Home },
      { path: '/jobs',               component: Jobs },
      { path: '/jobs/:name',         component: Job },
      { path: '/jobs/:name/:number', component: Run }
    ],
  }),
});<|MERGE_RESOLUTION|>--- conflicted
+++ resolved
@@ -3,36 +3,6 @@
  * https://laminar.ohwg.net
  */
 
-<<<<<<< HEAD
-// usage: {{ file.size | prettyBytes }}
-// source: https://gist.github.com/james2doyle/4aba55c22f084800c199
-Vue.filter('prettyBytes', function (num) {
-  // jacked from: https://github.com/sindresorhus/pretty-bytes
-  if (typeof num !== 'number' || isNaN(num)) {
-    throw new TypeError('Expected a number');
-  }
-
-  var exponent;
-  var unit;
-  var neg = num < 0;
-  var units = ['B', 'kB', 'MB', 'GB', 'TB', 'PB', 'EB', 'ZB', 'YB'];
-
-  if (neg) {
-    num = -num;
-  }
-
-  if (num < 1) {
-    return (neg ? '-' : '') + num + ' B';
-  }
-
-  exponent = Math.min(Math.floor(Math.log(num) / Math.log(1000)), units.length - 1);
-  num = (num / Math.pow(1000, exponent)).toFixed(2) * 1;
-  unit = units[exponent];
-
-  return (neg ? '-' : '') + num + ' ' + unit;
-});
-
-=======
 String.prototype.hashCode = function() {
   for(var r=0, i=0; i<this.length; i++)
     r=(r<<5)-r+this.charCodeAt(i),r&=r;
@@ -52,7 +22,6 @@
   ? { scale:function(v){return Math.round(v/60)/10}, label:'Minutes' }
   : { scale:function(v){return v;}, label:'Seconds' };
 }
->>>>>>> b4df6f5c
 
 const wsp = function(path) {
   return new WebSocket((location.protocol === 'https:'?'wss://':'ws://')
